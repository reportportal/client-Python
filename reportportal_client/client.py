<<<<<<< HEAD
"""This module contains ReportPortal Client interface and synchronous implementation class."""
=======
"""This module contains ReportPortal Client class."""
>>>>>>> 7f25d4b3

#  Copyright (c) 2023 EPAM Systems
#  Licensed under the Apache License, Version 2.0 (the "License");
#  you may not use this file except in compliance with the License.
#  You may obtain a copy of the License at
#
#  https://www.apache.org/licenses/LICENSE-2.0
#
#  Unless required by applicable law or agreed to in writing, software
#  distributed under the License is distributed on an "AS IS" BASIS,
#  WITHOUT WARRANTIES OR CONDITIONS OF ANY KIND, either express or implied.
#  See the License for the specific language governing permissions and
#  limitations under the License

import logging
import queue
import sys
import warnings
from abc import abstractmethod
from os import getenv
from typing import Union, Tuple, Any, Optional, TextIO, List, Dict

import requests
from requests.adapters import HTTPAdapter, Retry, DEFAULT_RETRIES

# noinspection PyProtectedMember
from reportportal_client._local import set_current
from reportportal_client.aio import Task
from reportportal_client.core.rp_issues import Issue
from reportportal_client.core.rp_requests import (HttpRequest, ItemStartRequest, ItemFinishRequest, RPFile,
                                                  LaunchStartRequest, LaunchFinishRequest, RPRequestLog,
                                                  RPLogBatch)
from reportportal_client.helpers import uri_join, verify_value_length, agent_name_version, LifoQueue
from reportportal_client.logs import MAX_LOG_BATCH_PAYLOAD_SIZE
from reportportal_client.logs.batcher import LogBatcher
from reportportal_client.services.statistics import send_event
from reportportal_client.static.abstract import AbstractBaseClass
from reportportal_client.static.defines import NOT_FOUND
from reportportal_client.steps import StepReporter

logger = logging.getLogger(__name__)
logger.addHandler(logging.NullHandler())


class RP(metaclass=AbstractBaseClass):
    """Common interface for ReportPortal clients.

    This abstract class serves as common interface for different ReportPortal clients. It's implemented to
    ease migration from version to version and to ensure that each particular client has the same methods.
    """

    __metaclass__ = AbstractBaseClass

    @property
    @abstractmethod
    def launch_uuid(self) -> Optional[Union[str, Task[str]]]:
        """Return current launch UUID.

        :returns UUID string
        """
        raise NotImplementedError('"launch_uuid" property is not implemented!')

    @property
    def launch_id(self) -> Optional[Union[str, Task[str]]]:
        """Return current launch UUID.

        :returns UUID string
        """
        warnings.warn(
            message='`launch_id` property is deprecated since 5.5.0 and will be subject for removing in the'
                    ' next major version. Use `launch_uuid` property instead.',
            category=DeprecationWarning,
            stacklevel=2
        )
        return self.launch_uuid

    @property
    @abstractmethod
    def endpoint(self) -> str:
        """Return current base URL.

        :returns base URL string
        """
        raise NotImplementedError('"endpoint" property is not implemented!')

    @property
    @abstractmethod
    def project(self) -> str:
        """Return current Project name.

        :returns Project name string
        """
        raise NotImplementedError('"project" property is not implemented!')

    @property
    @abstractmethod
    def step_reporter(self) -> StepReporter:
        """Return StepReporter object for the current launch.

        :returns StepReporter to report steps
        """
        raise NotImplementedError('"step_reporter" property is not implemented!')

    @abstractmethod
    def start_launch(self,
                     name: str,
                     start_time: str,
                     description: Optional[str] = None,
                     attributes: Optional[Union[list, dict]] = None,
                     rerun: bool = False,
                     rerun_of: Optional[str] = None,
                     **kwargs) -> Union[Optional[str], Task[str]]:
        """Start a new launch with the given parameters.

        :param name:        Launch name
        :param start_time:  Launch start time
        :param description: Launch description
        :param attributes:  Launch attributes
        :param rerun:       Start launch in rerun mode
        :param rerun_of:    For rerun mode specifies which launch will be
                            re-run. Should be used with the 'rerun' option.
        :returns            Launch UUID
        """
        raise NotImplementedError('"start_launch" method is not implemented!')

    @abstractmethod
    def start_test_item(self,
                        name: str,
                        start_time: str,
                        item_type: str,
                        *,
                        description: Optional[str] = None,
                        attributes: Optional[List[dict]] = None,
                        parameters: Optional[dict] = None,
                        parent_item_id: Union[Optional[str], Task[str]] = None,
                        has_stats: bool = True,
                        code_ref: Optional[str] = None,
                        retry: bool = False,
                        test_case_id: Optional[str] = None,
                        **kwargs: Any) -> Union[Optional[str], Task[str]]:
        """Start case/step/nested step item.

        :param name:           Name of the test item
        :param start_time:     The item start time
        :param item_type:      Type of the test item. Allowable values:
                               "suite", "story", "test", "scenario", "step",
                               "before_class", "before_groups",
                               "before_method", "before_suite",
                               "before_test", "after_class", "after_groups",
                               "after_method", "after_suite", "after_test"
        :param description:    The item description
        :param attributes:     Test item attributes
        :param parameters:     Set of parameters (for parametrized test items)
        :param parent_item_id: An ID of a parent SUITE / STEP
        :param has_stats:      Set to False if test item is nested step
        :param code_ref:       Physical location of the test item
        :param retry:          Used to report retry of the test. Allowable
                               values: "True" or "False"
        :param test_case_id:   A unique ID of the current step
        :returns               Test Item UUID
        """
        raise NotImplementedError('"start_test_item" method is not implemented!')

    @abstractmethod
    def finish_test_item(self,
                         item_id: Union[str, Task[str]],
                         end_time: str,
                         *,
                         status: str = None,
                         issue: Optional[Issue] = None,
                         attributes: Optional[Union[list, dict]] = None,
                         description: str = None,
                         retry: bool = False,
                         **kwargs: Any) -> Union[Optional[str], Task[str]]:
        """Finish suite/case/step/nested step item.

        :param item_id:     ID of the test item
        :param end_time:    The item end time
        :param status:      Test status. Allowable values:
                            PASSED, FAILED, STOPPED, SKIPPED, INTERRUPTED, CANCELLED, INFO, WARN or None
        :param issue:       Issue which will be attached to the current item
        :param attributes:  Test item attributes(tags). Pairs of key and value.
                            Override attributes on start
        :param description: Test item description. Overrides description
                            from start request.
        :param retry:       Used to report retry of the test. Allowable values:
                            "True" or "False"
        :returns            Response message
        """
        raise NotImplementedError('"finish_test_item" method is not implemented!')

    @abstractmethod
    def finish_launch(self,
                      end_time: str,
                      status: str = None,
                      attributes: Optional[Union[list, dict]] = None,
                      **kwargs: Any) -> Union[Optional[str], Task[str]]:
        """Finish current launch.

        :param end_time:    Launch end time
        :param status:      Launch status. Can be one of the followings:
                            PASSED, FAILED, STOPPED, SKIPPED, INTERRUPTED, CANCELLED
        :param attributes:  Launch attributes
        :returns            Response message
        """
        raise NotImplementedError('"finish_launch" method is not implemented!')

    @abstractmethod
    def update_test_item(self,
                         item_uuid: Union[Optional[str], Task[str]],
                         attributes: Optional[Union[list, dict]] = None,
                         description: Optional[str] = None) -> Union[Optional[str], Task[str]]:
        """Update existing test item at the ReportPortal.

        :param item_uuid:   Test item UUID returned on the item start
        :param attributes: Test item attributes: [{'key': 'k_name', 'value': 'k_value'}, ...]
        :param description: Test item description
        :returns            Response message
        """
        raise NotImplementedError('"update_test_item" method is not implemented!')

    @abstractmethod
    def get_launch_info(self) -> Union[Optional[dict], Task[str]]:
        """Get the current launch information.

        :returns Launch information in dictionary
        """
        raise NotImplementedError('"get_launch_info" method is not implemented!')

    @abstractmethod
    def get_item_id_by_uuid(self, item_uuid: Union[str, Task[str]]) -> Optional[str]:
        """Get test item ID by the given UUID.

        :param item_uuid: UUID returned on the item start
        :returns          Test item ID
        """
        raise NotImplementedError('"get_item_id_by_uuid" method is not implemented!')

    @abstractmethod
    def get_launch_ui_id(self) -> Optional[int]:
        """Get UI ID of the current launch.

        :returns UI ID of the given launch. None if UI ID has not been found.
        """
        raise NotImplementedError('"get_launch_ui_id" method is not implemented!')

    @abstractmethod
    def get_launch_ui_url(self) -> Optional[str]:
        """Get full quality URL of the current launch.

<<<<<<< HEAD
        :returns launch URL string
        """
        raise NotImplementedError('"get_launch_ui_id" method is not implemented!')

    @abstractmethod
    def get_project_settings(self) -> Union[Optional[dict], Task[dict]]:
        """Get project settings.

        :returns HTTP response in dictionary
        """
        raise NotImplementedError('"get_project_settings" method is not implemented!')

    @abstractmethod
    def log(self, datetime: str, message: str, level: Optional[Union[int, str]] = None,
            attachment: Optional[dict] = None, item_id: Union[Optional[str], Task[str]] = None) -> None:
        """Send log message to the ReportPortal.

        :param datetime:   Time in UTC
        :param message:    Log message text
        :param level:      Message's log level
        :param attachment: Message's attachments
        :param item_id:    ID of the RP item the message belongs to
        """
        raise NotImplementedError('"log" method is not implemented!')

    def start(self) -> None:
        """Start the client."""
        warnings.warn(
            message='`start` method is deprecated since 5.5.0 and will be subject for removing in the'
                    ' next major version. There is no any necessity to call this method anymore.',
            category=DeprecationWarning,
            stacklevel=2
        )

    def terminate(self, *_: Any, **__: Any) -> None:
        """Call this to terminate the client."""
        warnings.warn(
            message='`terminate` method is deprecated since 5.5.0 and will be subject for removing in the'
                    ' next major version. There is no any necessity to call this method anymore.',
            category=DeprecationWarning,
            stacklevel=2
        )

    @abstractmethod
    def current_item(self) -> Optional[Union[str, Task[str]]]:
        """Retrieve the last item reported by the client."""
        raise NotImplementedError('"current_item" method is not implemented!')

    @abstractmethod
    def clone(self) -> 'RP':
        """Clone the client object, set current Item ID as cloned root Item ID.

        :returns: Cloned client object
        """
        raise NotImplementedError('"clone" method is not implemented!')


class RPClient(RP):
    """ReportPortal client.

    The class is supposed to use by ReportPortal agents: both custom and
    official to make calls to ReportPortal. It handles HTTP request and
=======
class RPClient:
    """ReportPortal client.

    The class is supposed to use by ReportPortal agents: both custom and
    official to make calls to RReportPortal. It handles HTTP request and
>>>>>>> 7f25d4b3
    response bodies generation and serialization, connection retries and log
    batching.
    """

    api_v1: str
    api_v2: str
    base_url_v1: str
    base_url_v2: str
    __endpoint: str
    is_skipped_an_issue: bool
    __launch_uuid: str
    use_own_launch: bool
    log_batch_size: int
    log_batch_payload_size: int
    __project: str
    api_key: str
    verify_ssl: Union[bool, str]
    retries: int
    max_pool_size: int
    http_timeout: Union[float, Tuple[float, float]]
    session: requests.Session
    __step_reporter: StepReporter
    mode: str
    launch_uuid_print: Optional[bool]
    print_output: Optional[TextIO]
    _skip_analytics: str
    _item_stack: LifoQueue
    _log_batcher: LogBatcher[RPRequestLog]

    @property
    def launch_uuid(self) -> Optional[str]:
        """Return current launch UUID.

        :returns UUID string
        """
        return self.__launch_uuid

    @property
    def endpoint(self) -> str:
        """Return current base URL.

        :returns base URL string
        """
        return self.__endpoint

    @property
    def project(self) -> str:
        """Return current Project name.

        :returns Project name string
        """
        return self.__project

    @property
    def step_reporter(self) -> StepReporter:
        """Return StepReporter object for the current launch.

        :returns StepReporter to report steps
        """
        return self.__step_reporter

    def __init_session(self) -> None:
        retry_strategy = Retry(
            total=self.retries,
            backoff_factor=0.1,
            status_forcelist=[429, 500, 502, 503, 504]
        ) if self.retries else DEFAULT_RETRIES
        session = requests.Session()
        session.mount('https://', HTTPAdapter(
            max_retries=retry_strategy, pool_maxsize=self.max_pool_size))
        # noinspection HttpUrlsUsage
        session.mount('http://', HTTPAdapter(
            max_retries=retry_strategy, pool_maxsize=self.max_pool_size))
        if self.api_key:
            session.headers['Authorization'] = 'Bearer {0}'.format(
                self.api_key)
        self.session = session

    def __init__(
            self,
            endpoint: str,
            project: str,
            api_key: str = None,
            log_batch_size: int = 20,
            is_skipped_an_issue: bool = True,
            verify_ssl: bool = True,
            retries: int = None,
            max_pool_size: int = 50,
            launch_uuid: str = None,
            http_timeout: Union[float, Tuple[float, float]] = (10, 10),
            log_batch_payload_size: int = MAX_LOG_BATCH_PAYLOAD_SIZE,
            mode: str = 'DEFAULT',
            launch_uuid_print: bool = False,
            print_output: Optional[TextIO] = None,
            log_batcher: Optional[LogBatcher[RPRequestLog]] = None,
            **kwargs: Any
    ) -> None:
        """Initialize required attributes.

        :param endpoint:               Endpoint of the ReportPortal service
        :param project:                Project name to report to
        :param api_key:                Authorization API key
        :param log_batch_size:         Option to set the maximum number of
                                       logs that can be processed in one batch
        :param is_skipped_an_issue:    Option to mark skipped tests as not
                                       'To Investigate' items on the server
                                       side
        :param verify_ssl:             Option to skip ssl verification
        :param max_pool_size:          Option to set the maximum number of
                                       connections to save the pool.
        :param launch_uuid:            a launch UUID to use instead of starting own one
        :param http_timeout:           a float in seconds for connect and read
                                       timeout. Use a Tuple to specific connect
                                       and read separately.
        :param log_batch_payload_size: maximum size in bytes of logs that can
                                       be processed in one batch
        """
        set_current(self)
        self.api_v1, self.api_v2 = 'v1', 'v2'
        self.__endpoint = endpoint
        self.__project = project
        self.base_url_v1 = uri_join(
            self.__endpoint, 'api/{}'.format(self.api_v1), self.__project)
        self.base_url_v2 = uri_join(
            self.__endpoint, 'api/{}'.format(self.api_v2), self.__project)
        self.is_skipped_an_issue = is_skipped_an_issue
        self.__launch_uuid = launch_uuid
        if not self.__launch_uuid:
            launch_id = kwargs.get('launch_id')
            if launch_id:
                warnings.warn(
                    message='`launch_id` property is deprecated since 5.5.0 and will be subject for removing'
                            ' in the next major version. Use `launch_uuid` property instead.',
                    category=DeprecationWarning,
                    stacklevel=2
                )
                self.__launch_uuid = launch_id
        self.use_own_launch = not bool(self.__launch_uuid)
        self.log_batch_size = log_batch_size
        self.log_batch_payload_size = log_batch_payload_size
        self._log_batcher = log_batcher or LogBatcher(self.log_batch_size, self.log_batch_payload_size)
        self.verify_ssl = verify_ssl
        self.retries = retries
        self.max_pool_size = max_pool_size
        self.http_timeout = http_timeout
        self.__step_reporter = StepReporter(self)
        self._item_stack = LifoQueue()
        self.mode = mode
        self._skip_analytics = getenv('AGENT_NO_ANALYTICS')
        self.launch_uuid_print = launch_uuid_print
        self.print_output = print_output or sys.stdout

        self.api_key = api_key
        if not self.api_key:
            if 'token' in kwargs:
                warnings.warn(
                    message='Argument `token` is deprecated since 5.3.5 and '
                            'will be subject for removing in the next major '
                            'version. Use `api_key` argument instead.',
                    category=DeprecationWarning,
                    stacklevel=2
                )
                self.api_key = kwargs['token']

            if not self.api_key:
                warnings.warn(
                    message='Argument `api_key` is `None` or empty string, '
                            'that is not supposed to happen because Report '
                            'Portal is usually requires an authorization key. '
                            'Please check your code.',
                    category=RuntimeWarning,
                    stacklevel=2
                )

        self.__init_session()
<<<<<<< HEAD
=======
        self.__init_log_manager()

    def __init_session(self) -> None:
        retry_strategy = Retry(
            total=self.retries,
            backoff_factor=0.1,
            status_forcelist=[429, 500, 502, 503, 504]
        ) if self.retries else DEFAULT_RETRIES
        session = requests.Session()
        session.mount('https://', HTTPAdapter(
            max_retries=retry_strategy, pool_maxsize=self.max_pool_size))
        # noinspection HttpUrlsUsage
        session.mount('http://', HTTPAdapter(
            max_retries=retry_strategy, pool_maxsize=self.max_pool_size))
        if self.api_key:
            session.headers['Authorization'] = 'Bearer {0}'.format(
                self.api_key)
        self.session = session

    def __init_log_manager(self) -> None:
        self._log_manager = LogManager(
            self.endpoint, self.session, self.api_v2, self.launch_id,
            self.project, max_entry_number=self.log_batch_size,
            max_payload_size=self.log_batch_payload_size,
            verify_ssl=self.verify_ssl)

    def finish_launch(self,
                      end_time: str,
                      status: str = None,
                      attributes: Optional[Union[List, Dict]] = None,
                      **kwargs: Any) -> Optional[str]:
        """Finish launch.

        :param end_time:    Launch end time
        :param status:      Launch status. Can be one of the followings:
                            PASSED, FAILED, STOPPED, SKIPPED, RESETED,
                            CANCELLED
        :param attributes:  Launch attributes
        """
        if self.launch_id is NOT_FOUND or not self.launch_id:
            logger.warning('Attempt to finish non-existent launch')
            return
        url = uri_join(self.base_url_v2, 'launch', self.launch_id, 'finish')
        request_payload = LaunchFinishRequest(
            end_time,
            status=status,
            attributes=attributes,
            description=kwargs.get('description')
        ).payload
        response = HttpRequest(self.session.put, url=url, json=request_payload,
                               verify_ssl=self.verify_ssl,
                               name='Finish Launch').make()
        if not response:
            return
        logger.debug('finish_launch - ID: %s', self.launch_id)
        logger.debug('response message: %s', response.message)
        return response.message

    def finish_test_item(self,
                         item_id: str,
                         end_time: str,
                         status: str = None,
                         issue: Optional[Issue] = None,
                         attributes: Optional[Union[List, Dict]] = None,
                         description: str = None,
                         retry: bool = False,
                         **kwargs: Any) -> Optional[str]:
        """Finish suite/case/step/nested step item.

        :param item_id:     ID of the test item
        :param end_time:    The item end time
        :param status:      Test status. Allowable values: "passed",
                            "failed", "stopped", "skipped", "interrupted",
                            "cancelled" or None
        :param attributes:  Test item attributes(tags). Pairs of key and value.
                            Override attributes on start
        :param description: Test item description. Overrides description
                            from start request.
        :param issue:       Issue of the current test item
        :param retry:       Used to report retry of the test. Allowable values:
                           "True" or "False"
        """
        if item_id is NOT_FOUND or not item_id:
            logger.warning('Attempt to finish non-existent item')
            return
        url = uri_join(self.base_url_v2, 'item', item_id)
        request_payload = ItemFinishRequest(
            end_time,
            self.launch_id,
            status,
            attributes=attributes,
            description=description,
            is_skipped_an_issue=self.is_skipped_an_issue,
            issue=issue,
            retry=retry
        ).payload
        response = HttpRequest(self.session.put, url=url, json=request_payload,
                               verify_ssl=self.verify_ssl).make()
        if not response:
            return
        self._remove_current_item()
        logger.debug('finish_test_item - ID: %s', item_id)
        logger.debug('response message: %s', response.message)
        return response.message

    def get_item_id_by_uuid(self, uuid: str) -> Optional[str]:
        """Get test item ID by the given UUID.

        :param uuid: UUID returned on the item start
        :return:     Test item ID
        """
        url = uri_join(self.base_url_v1, 'item', 'uuid', uuid)
        response = HttpRequest(self.session.get, url=url,
                               verify_ssl=self.verify_ssl).make()
        return response.id if response else None

    def get_launch_info(self) -> Optional[Dict]:
        """Get the current launch information.

        :return dict: Launch information in dictionary
        """
        if self.launch_id is None:
            return {}
        url = uri_join(self.base_url_v1, 'launch', 'uuid', self.launch_id)
        logger.debug('get_launch_info - ID: %s', self.launch_id)
        response = HttpRequest(self.session.get, url=url,
                               verify_ssl=self.verify_ssl).make()
        if not response:
            return
        if response.is_success:
            launch_info = response.json
            logger.debug(
                'get_launch_info - Launch info: %s', response.json)
        else:
            logger.warning('get_launch_info - Launch info: '
                           'Failed to fetch launch ID from the API.')
            launch_info = {}
        return launch_info

    def get_launch_ui_id(self) -> Optional[Dict]:
        """Get UI ID of the current launch.

        :return: UI ID of the given launch. None if UI ID has not been found.
        """
        launch_info = self.get_launch_info()
        return launch_info.get('id') if launch_info else None

    def get_launch_ui_url(self) -> Optional[str]:
        """Get UI URL of the current launch.

        :return: launch URL or all launches URL.
        """
        launch_info = self.get_launch_info()
        ui_id = launch_info.get('id') if launch_info else None
        if not ui_id:
            return
        mode = launch_info.get('mode') if launch_info else None
        if not mode:
            mode = self.mode

        launch_type = 'launches' if mode.upper() == 'DEFAULT' else 'userdebug'

        path = 'ui/#{project_name}/{launch_type}/all/{launch_id}'.format(
            project_name=self.project.lower(), launch_type=launch_type,
            launch_id=ui_id)
        url = uri_join(self.endpoint, path)
        logger.debug('get_launch_ui_url - ID: %s', self.launch_id)
        return url

    def get_project_settings(self) -> Optional[Dict]:
        """Get project settings.

        :return: HTTP response in dictionary
        """
        url = uri_join(self.base_url_v1, 'settings')
        response = HttpRequest(self.session.get, url=url,
                               verify_ssl=self.verify_ssl).make()
        return response.json if response else None

    def log(self, time: str, message: str, level: Optional[Union[int, str]] = None,
            attachment: Optional[Dict] = None, item_id: Optional[str] = None) -> None:
        """Send log message to the ReportPortal.

        :param time:       Time in UTC
        :param message:    Log message text
        :param level:      Message's log level
        :param attachment: Message's attachments
        :param item_id:    ID of the RP item the message belongs to
        """
        self._log_manager.log(time, message, level, attachment, item_id)

    def start(self) -> None:
        """Start the client."""
        self._log_manager.start()
>>>>>>> 7f25d4b3

    def start_launch(self,
                     name: str,
                     start_time: str,
                     description: Optional[str] = None,
                     attributes: Optional[Union[list, dict]] = None,
                     rerun: bool = False,
                     rerun_of: Optional[str] = None,
                     **kwargs) -> Optional[str]:
        """Start a new launch with the given parameters.

        :param name:        Launch name
        :param start_time:  Launch start time
        :param description: Launch description
        :param attributes:  Launch attributes
        :param rerun:       Start launch in rerun mode
        :param rerun_of:    For rerun mode specifies which launch will be
                            re-run. Should be used with the 'rerun' option.
        """
        if not self.use_own_launch:
            return self.launch_uuid
        url = uri_join(self.base_url_v2, 'launch')
        request_payload = LaunchStartRequest(
            name=name,
            start_time=start_time,
            attributes=attributes,
            description=description,
            mode=self.mode,
            rerun=rerun,
            rerun_of=rerun_of or kwargs.get('rerunOf')
        ).payload
        response = HttpRequest(self.session.post,
                               url=url,
                               json=request_payload,
                               verify_ssl=self.verify_ssl).make()
        if not response:
            return

        if not self._skip_analytics:
            send_event('start_launch', *agent_name_version(attributes))

        self.__launch_uuid = response.id
        logger.debug('start_launch - ID: %s', self.launch_uuid)
        if self.launch_uuid_print and self.print_output:
<<<<<<< HEAD
            print(f'ReportPortal Launch UUID: {self.launch_uuid}', file=self.print_output)
        return self.launch_uuid
=======
            print(f'ReportPortal Launch UUID: {self.launch_id}', file=self.print_output)
        return self.launch_id
>>>>>>> 7f25d4b3

    def start_test_item(self,
                        name: str,
                        start_time: str,
                        item_type: str,
                        description: Optional[str] = None,
                        attributes: Optional[List[Dict]] = None,
                        parameters: Optional[dict] = None,
                        parent_item_id: Optional[str] = None,
                        has_stats: bool = True,
                        code_ref: Optional[str] = None,
                        retry: bool = False,
                        test_case_id: Optional[str] = None,
                        **_: Any) -> Optional[str]:
        """Start case/step/nested step item.

        :param name:           Name of the test item
        :param start_time:     The item start time
        :param item_type:      Type of the test item. Allowable values:
                               "suite", "story", "test", "scenario", "step",
                               "before_class", "before_groups",
                               "before_method", "before_suite",
                               "before_test", "after_class", "after_groups",
                               "after_method", "after_suite", "after_test"
        :param attributes:     Test item attributes
        :param code_ref:       Physical location of the test item
        :param description:    The item description
        :param has_stats:      Set to False if test item is nested step
        :param parameters:     Set of parameters (for parametrized test items)
        :param parent_item_id: An ID of a parent SUITE / STEP
        :param retry:          Used to report retry of the test. Allowable
                               values: "True" or "False"
        :param test_case_id: A unique ID of the current step
        """
        if parent_item_id is NOT_FOUND:
            logger.warning('Attempt to start item for non-existent parent item.')
            return
        if parent_item_id:
            url = uri_join(self.base_url_v2, 'item', parent_item_id)
        else:
            url = uri_join(self.base_url_v2, 'item')
        request_payload = ItemStartRequest(
            name,
            start_time,
            item_type,
            self.launch_uuid,
            attributes=verify_value_length(attributes),
            code_ref=code_ref,
            description=description,
            has_stats=has_stats,
            parameters=parameters,
            retry=retry,
            test_case_id=test_case_id
        ).payload

        response = HttpRequest(self.session.post,
                               url=url,
                               json=request_payload,
                               verify_ssl=self.verify_ssl).make()
        if not response:
            return
        item_id = response.id
        if item_id is not NOT_FOUND:
            logger.debug('start_test_item - ID: %s', item_id)
            self._add_current_item(item_id)
        else:
            logger.warning('start_test_item - invalid response: %s',
                           str(response.json))
        return item_id

    def finish_test_item(self,
                         item_id: str,
                         end_time: str,
                         status: str = None,
                         issue: Optional[Issue] = None,
                         attributes: Optional[Union[list, dict]] = None,
                         description: str = None,
                         retry: bool = False,
                         **kwargs: Any) -> Optional[str]:
        """Finish suite/case/step/nested step item.

        :param item_id:     ID of the test item
        :param end_time:    The item end time
        :param status:      Test status. Allowable values: "passed",
                            "failed", "stopped", "skipped", "interrupted",
                            "cancelled" or None
        :param attributes:  Test item attributes(tags). Pairs of key and value.
                            Override attributes on start
        :param description: Test item description. Overrides description
                            from start request.
        :param issue:       Issue of the current test item
        :param retry:       Used to report retry of the test. Allowable values:
                           "True" or "False"
        """
        if item_id is NOT_FOUND or not item_id:
            logger.warning('Attempt to finish non-existent item')
            return
        url = uri_join(self.base_url_v2, 'item', item_id)
        request_payload = ItemFinishRequest(
            end_time,
            self.launch_uuid,
            status,
            attributes=attributes,
            description=description,
            is_skipped_an_issue=self.is_skipped_an_issue,
            issue=issue,
            retry=retry
        ).payload
        response = HttpRequest(self.session.put, url=url, json=request_payload,
                               verify_ssl=self.verify_ssl).make()
        if not response:
            return
        self._remove_current_item()
        logger.debug('finish_test_item - ID: %s', item_id)
        logger.debug('response message: %s', response.message)
        return response.message

    def finish_launch(self,
                      end_time: str,
                      status: str = None,
                      attributes: Optional[Union[list, dict]] = None,
                      **kwargs: Any) -> Optional[str]:
        """Finish launch.

        :param end_time:    Launch end time
        :param status:      Launch status. Can be one of the followings:
                            PASSED, FAILED, STOPPED, SKIPPED, RESETED,
                            CANCELLED
        :param attributes:  Launch attributes
        """
        self._log(self._log_batcher.flush())
        if not self.use_own_launch:
            return ""
        if self.launch_uuid is NOT_FOUND or not self.launch_uuid:
            logger.warning('Attempt to finish non-existent launch')
            return
        url = uri_join(self.base_url_v2, 'launch', self.launch_uuid, 'finish')
        request_payload = LaunchFinishRequest(
            end_time,
            status=status,
            attributes=attributes,
            description=kwargs.get('description')
        ).payload
        response = HttpRequest(self.session.put, url=url, json=request_payload,
                               verify_ssl=self.verify_ssl,
                               name='Finish Launch').make()
        if not response:
            return
        logger.debug('finish_launch - ID: %s', self.launch_uuid)
        logger.debug('response message: %s', response.message)
        return response.message

    def update_test_item(self, item_uuid: str, attributes: Optional[Union[list, dict]] = None,
                         description: Optional[str] = None) -> Optional[str]:
        """Update existing test item at the ReportPortal.

        :param str item_uuid:   Test item UUID returned on the item start
        :param str description: Test item description
        :param list attributes: Test item attributes
                                [{'key': 'k_name', 'value': 'k_value'}, ...]
        """
        data = {
            'description': description,
            'attributes': verify_value_length(attributes),
        }
        item_id = self.get_item_id_by_uuid(item_uuid)
        url = uri_join(self.base_url_v1, 'item', item_id, 'update')
        response = HttpRequest(self.session.put, url=url, json=data,
                               verify_ssl=self.verify_ssl).make()
        if not response:
            return
        logger.debug('update_test_item - Item: %s', item_id)
        return response.message

    def _log(self, batch: Optional[List[RPRequestLog]]) -> Optional[Tuple[str, ...]]:
        if batch:
            url = uri_join(self.base_url_v2, 'log')
            response = HttpRequest(self.session.post, url, files=RPLogBatch(batch).payload,
                                   verify_ssl=self.verify_ssl).make()
            return response.messages

    def log(self, time: str, message: str, level: Optional[Union[int, str]] = None,
            attachment: Optional[dict] = None, item_id: Optional[str] = None) -> Optional[Tuple[str, ...]]:
        """Send log message to the ReportPortal.

        :param time:       Time in UTC
        :param message:    Log message text
        :param level:      Message's log level
        :param attachment: Message's attachments
        :param item_id:    ID of the RP item the message belongs to
        """
        if item_id is NOT_FOUND:
            logger.warning("Attempt to log to non-existent item")
            return
        rp_file = RPFile(**attachment) if attachment else None
        rp_log = RPRequestLog(self.launch_uuid, time, rp_file, item_id, level, message)
        return self._log(self._log_batcher.append(rp_log))

    def get_item_id_by_uuid(self, item_uuid: str) -> Optional[str]:
        """Get test item ID by the given UUID.

        :param item_uuid: UUID returned on the item start
        :returns          Test item ID
        """
        url = uri_join(self.base_url_v1, 'item', 'uuid', item_uuid)
        response = HttpRequest(self.session.get, url=url,
                               verify_ssl=self.verify_ssl).make()
        return response.id if response else None

    def get_launch_info(self) -> Optional[dict]:
        """Get the current launch information.

        :returns Launch information in dictionary
        """
        if self.launch_uuid is None:
            return {}
        url = uri_join(self.base_url_v1, 'launch', 'uuid', self.launch_uuid)
        logger.debug('get_launch_info - ID: %s', self.launch_uuid)
        response = HttpRequest(self.session.get, url=url,
                               verify_ssl=self.verify_ssl).make()
        if not response:
            return
        launch_info = None
        if response.is_success:
            launch_info = response.json
            logger.debug(
                'get_launch_info - Launch info: %s', response.json)
        else:
            logger.warning('get_launch_info - Launch info: '
                           'Failed to fetch launch ID from the API.')
        return launch_info

    def get_launch_ui_id(self) -> Optional[int]:
        """Get UI ID of the current launch.

        :return: UI ID of the given launch. None if UI ID has not been found.
        """
        launch_info = self.get_launch_info()
        return launch_info.get('id') if launch_info else None

    def get_launch_ui_url(self) -> Optional[str]:
        """Get UI URL of the current launch.

        :returns launch URL or all launches URL.
        """
        launch_info = self.get_launch_info()
        ui_id = launch_info.get('id') if launch_info else None
        if not ui_id:
            return
        mode = launch_info.get('mode') if launch_info else None
        if not mode:
            mode = self.mode

        launch_type = 'launches' if mode.upper() == 'DEFAULT' else 'userdebug'

        path = 'ui/#{project_name}/{launch_type}/all/{launch_id}'.format(
            project_name=self.__project.lower(), launch_type=launch_type,
            launch_id=ui_id)
        url = uri_join(self.__endpoint, path)
        logger.debug('get_launch_ui_url - UUID: %s', self.launch_uuid)
        return url

    def get_project_settings(self) -> Optional[dict]:
        """Get project settings.

        :returns HTTP response in dictionary
        """
        url = uri_join(self.base_url_v1, 'settings')
        response = HttpRequest(self.session.get, url=url,
                               verify_ssl=self.verify_ssl).make()
        return response.json if response else None

    def _add_current_item(self, item: str) -> None:
        """Add the last item from the self._items queue."""
        self._item_stack.put(item)

    def _remove_current_item(self) -> Optional[str]:
        """Remove the last item from the self._items queue.

        :returns Item UUID string
        """
        try:
            return self._item_stack.get(timeout=0)
        except queue.Empty:
            return

    def current_item(self) -> Optional[str]:
        """Retrieve the last item reported by the client.

        :returns Item UUID string
        """
        return self._item_stack.last()

    def clone(self) -> 'RPClient':
        """Clone the client object, set current Item ID as cloned item ID.

        :returns: Cloned client object
        :rtype: RPClient
        """
        cloned = RPClient(
            endpoint=self.__endpoint,
            project=self.__project,
            api_key=self.api_key,
            log_batch_size=self.log_batch_size,
            is_skipped_an_issue=self.is_skipped_an_issue,
            verify_ssl=self.verify_ssl,
            retries=self.retries,
            max_pool_size=self.max_pool_size,
            launch_uuid=self.launch_uuid,
            http_timeout=self.http_timeout,
            log_batch_payload_size=self.log_batch_payload_size,
            mode=self.mode,
            log_batcher=self._log_batcher
        )
        current_item = self.current_item()
        if current_item:
            cloned._add_current_item(current_item)
        return cloned

    def __getstate__(self) -> Dict[str, Any]:
        """Control object pickling and return object fields as Dictionary.

        :returns: object state dictionary
        :rtype: dict
        """
        state = self.__dict__.copy()
        # Don't pickle 'session' field, since it contains unpickling 'socket'
        del state['session']
        # Don't pickle '_log_manager' field, since it uses 'session' field
        del state['_log_manager']
        return state

    def __setstate__(self, state: Dict[str, Any]) -> None:
        """Control object pickling, receives object state as Dictionary.

        :param dict state: object state dictionary
        """
        self.__dict__.update(state)
        # Restore 'session' field
        self.__init_session()<|MERGE_RESOLUTION|>--- conflicted
+++ resolved
@@ -1,9 +1,3 @@
-<<<<<<< HEAD
-"""This module contains ReportPortal Client interface and synchronous implementation class."""
-=======
-"""This module contains ReportPortal Client class."""
->>>>>>> 7f25d4b3
-
 #  Copyright (c) 2023 EPAM Systems
 #  Licensed under the Apache License, Version 2.0 (the "License");
 #  you may not use this file except in compliance with the License.
@@ -16,6 +10,8 @@
 #  WITHOUT WARRANTIES OR CONDITIONS OF ANY KIND, either express or implied.
 #  See the License for the specific language governing permissions and
 #  limitations under the License
+
+"""This module contains ReportPortal Client interface and synchronous implementation class."""
 
 import logging
 import queue
@@ -253,7 +249,6 @@
     def get_launch_ui_url(self) -> Optional[str]:
         """Get full quality URL of the current launch.
 
-<<<<<<< HEAD
         :returns launch URL string
         """
         raise NotImplementedError('"get_launch_ui_id" method is not implemented!')
@@ -316,13 +311,6 @@
 
     The class is supposed to use by ReportPortal agents: both custom and
     official to make calls to ReportPortal. It handles HTTP request and
-=======
-class RPClient:
-    """ReportPortal client.
-
-    The class is supposed to use by ReportPortal agents: both custom and
-    official to make calls to RReportPortal. It handles HTTP request and
->>>>>>> 7f25d4b3
     response bodies generation and serialization, connection retries and log
     batching.
     """
@@ -498,203 +486,6 @@
                 )
 
         self.__init_session()
-<<<<<<< HEAD
-=======
-        self.__init_log_manager()
-
-    def __init_session(self) -> None:
-        retry_strategy = Retry(
-            total=self.retries,
-            backoff_factor=0.1,
-            status_forcelist=[429, 500, 502, 503, 504]
-        ) if self.retries else DEFAULT_RETRIES
-        session = requests.Session()
-        session.mount('https://', HTTPAdapter(
-            max_retries=retry_strategy, pool_maxsize=self.max_pool_size))
-        # noinspection HttpUrlsUsage
-        session.mount('http://', HTTPAdapter(
-            max_retries=retry_strategy, pool_maxsize=self.max_pool_size))
-        if self.api_key:
-            session.headers['Authorization'] = 'Bearer {0}'.format(
-                self.api_key)
-        self.session = session
-
-    def __init_log_manager(self) -> None:
-        self._log_manager = LogManager(
-            self.endpoint, self.session, self.api_v2, self.launch_id,
-            self.project, max_entry_number=self.log_batch_size,
-            max_payload_size=self.log_batch_payload_size,
-            verify_ssl=self.verify_ssl)
-
-    def finish_launch(self,
-                      end_time: str,
-                      status: str = None,
-                      attributes: Optional[Union[List, Dict]] = None,
-                      **kwargs: Any) -> Optional[str]:
-        """Finish launch.
-
-        :param end_time:    Launch end time
-        :param status:      Launch status. Can be one of the followings:
-                            PASSED, FAILED, STOPPED, SKIPPED, RESETED,
-                            CANCELLED
-        :param attributes:  Launch attributes
-        """
-        if self.launch_id is NOT_FOUND or not self.launch_id:
-            logger.warning('Attempt to finish non-existent launch')
-            return
-        url = uri_join(self.base_url_v2, 'launch', self.launch_id, 'finish')
-        request_payload = LaunchFinishRequest(
-            end_time,
-            status=status,
-            attributes=attributes,
-            description=kwargs.get('description')
-        ).payload
-        response = HttpRequest(self.session.put, url=url, json=request_payload,
-                               verify_ssl=self.verify_ssl,
-                               name='Finish Launch').make()
-        if not response:
-            return
-        logger.debug('finish_launch - ID: %s', self.launch_id)
-        logger.debug('response message: %s', response.message)
-        return response.message
-
-    def finish_test_item(self,
-                         item_id: str,
-                         end_time: str,
-                         status: str = None,
-                         issue: Optional[Issue] = None,
-                         attributes: Optional[Union[List, Dict]] = None,
-                         description: str = None,
-                         retry: bool = False,
-                         **kwargs: Any) -> Optional[str]:
-        """Finish suite/case/step/nested step item.
-
-        :param item_id:     ID of the test item
-        :param end_time:    The item end time
-        :param status:      Test status. Allowable values: "passed",
-                            "failed", "stopped", "skipped", "interrupted",
-                            "cancelled" or None
-        :param attributes:  Test item attributes(tags). Pairs of key and value.
-                            Override attributes on start
-        :param description: Test item description. Overrides description
-                            from start request.
-        :param issue:       Issue of the current test item
-        :param retry:       Used to report retry of the test. Allowable values:
-                           "True" or "False"
-        """
-        if item_id is NOT_FOUND or not item_id:
-            logger.warning('Attempt to finish non-existent item')
-            return
-        url = uri_join(self.base_url_v2, 'item', item_id)
-        request_payload = ItemFinishRequest(
-            end_time,
-            self.launch_id,
-            status,
-            attributes=attributes,
-            description=description,
-            is_skipped_an_issue=self.is_skipped_an_issue,
-            issue=issue,
-            retry=retry
-        ).payload
-        response = HttpRequest(self.session.put, url=url, json=request_payload,
-                               verify_ssl=self.verify_ssl).make()
-        if not response:
-            return
-        self._remove_current_item()
-        logger.debug('finish_test_item - ID: %s', item_id)
-        logger.debug('response message: %s', response.message)
-        return response.message
-
-    def get_item_id_by_uuid(self, uuid: str) -> Optional[str]:
-        """Get test item ID by the given UUID.
-
-        :param uuid: UUID returned on the item start
-        :return:     Test item ID
-        """
-        url = uri_join(self.base_url_v1, 'item', 'uuid', uuid)
-        response = HttpRequest(self.session.get, url=url,
-                               verify_ssl=self.verify_ssl).make()
-        return response.id if response else None
-
-    def get_launch_info(self) -> Optional[Dict]:
-        """Get the current launch information.
-
-        :return dict: Launch information in dictionary
-        """
-        if self.launch_id is None:
-            return {}
-        url = uri_join(self.base_url_v1, 'launch', 'uuid', self.launch_id)
-        logger.debug('get_launch_info - ID: %s', self.launch_id)
-        response = HttpRequest(self.session.get, url=url,
-                               verify_ssl=self.verify_ssl).make()
-        if not response:
-            return
-        if response.is_success:
-            launch_info = response.json
-            logger.debug(
-                'get_launch_info - Launch info: %s', response.json)
-        else:
-            logger.warning('get_launch_info - Launch info: '
-                           'Failed to fetch launch ID from the API.')
-            launch_info = {}
-        return launch_info
-
-    def get_launch_ui_id(self) -> Optional[Dict]:
-        """Get UI ID of the current launch.
-
-        :return: UI ID of the given launch. None if UI ID has not been found.
-        """
-        launch_info = self.get_launch_info()
-        return launch_info.get('id') if launch_info else None
-
-    def get_launch_ui_url(self) -> Optional[str]:
-        """Get UI URL of the current launch.
-
-        :return: launch URL or all launches URL.
-        """
-        launch_info = self.get_launch_info()
-        ui_id = launch_info.get('id') if launch_info else None
-        if not ui_id:
-            return
-        mode = launch_info.get('mode') if launch_info else None
-        if not mode:
-            mode = self.mode
-
-        launch_type = 'launches' if mode.upper() == 'DEFAULT' else 'userdebug'
-
-        path = 'ui/#{project_name}/{launch_type}/all/{launch_id}'.format(
-            project_name=self.project.lower(), launch_type=launch_type,
-            launch_id=ui_id)
-        url = uri_join(self.endpoint, path)
-        logger.debug('get_launch_ui_url - ID: %s', self.launch_id)
-        return url
-
-    def get_project_settings(self) -> Optional[Dict]:
-        """Get project settings.
-
-        :return: HTTP response in dictionary
-        """
-        url = uri_join(self.base_url_v1, 'settings')
-        response = HttpRequest(self.session.get, url=url,
-                               verify_ssl=self.verify_ssl).make()
-        return response.json if response else None
-
-    def log(self, time: str, message: str, level: Optional[Union[int, str]] = None,
-            attachment: Optional[Dict] = None, item_id: Optional[str] = None) -> None:
-        """Send log message to the ReportPortal.
-
-        :param time:       Time in UTC
-        :param message:    Log message text
-        :param level:      Message's log level
-        :param attachment: Message's attachments
-        :param item_id:    ID of the RP item the message belongs to
-        """
-        self._log_manager.log(time, message, level, attachment, item_id)
-
-    def start(self) -> None:
-        """Start the client."""
-        self._log_manager.start()
->>>>>>> 7f25d4b3
 
     def start_launch(self,
                      name: str,
@@ -739,13 +530,8 @@
         self.__launch_uuid = response.id
         logger.debug('start_launch - ID: %s', self.launch_uuid)
         if self.launch_uuid_print and self.print_output:
-<<<<<<< HEAD
             print(f'ReportPortal Launch UUID: {self.launch_uuid}', file=self.print_output)
         return self.launch_uuid
-=======
-            print(f'ReportPortal Launch UUID: {self.launch_id}', file=self.print_output)
-        return self.launch_id
->>>>>>> 7f25d4b3
 
     def start_test_item(self,
                         name: str,
