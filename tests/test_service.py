--- conflicted
+++ resolved
@@ -93,12 +93,8 @@
     @mock.patch('pkg_resources.get_distribution')
     def test_get_system_information(self, distro):
         """Test for validate get_system_information."""
-<<<<<<< HEAD
-        expected_result = {'agent': 'pytest-pytest 5.0',
-=======
         distro.return_value.version = '5.0'
         expected_result = {'agent': 'reportportal-client-5.0',
->>>>>>> 0e38959f
                            'cpu': 'amd',
                            'machine': 'Windows-PC',
                            'os': 'linux'}
